--- conflicted
+++ resolved
@@ -79,16 +79,13 @@
 
     # @todo, validate that the handler is valid
     connection_opts =
-<<<<<<< HEAD
-      Keyword.take(connection_opts, [:client_id, :handler, :enable_telemetry, :ping_frequency])
-=======
       Keyword.take(connection_opts, [
         :client_id,
         :handler,
         :enable_telemetry,
-        :first_connect_delay
+        :first_connect_delay,
+        :ping_frequency
       ])
->>>>>>> 16413b9a
 
     initial = {server, connect, backoff, subscriptions, connection_opts}
     opts = Keyword.merge(opts, name: via_name(client_id))
